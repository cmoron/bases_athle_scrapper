--- conflicted
+++ resolved
@@ -1,10 +1,6 @@
-<<<<<<< HEAD
-"""Utility functions to connect to the database."""
-=======
 """
 This module contains functions to connect to the PostgreSQL database.
 """
->>>>>>> c3bbaa6d
 
 import os
 import sqlite3
@@ -49,22 +45,12 @@
 # Load environment variables
 load_dotenv()
 
-<<<<<<< HEAD
-
 def get_db_connection(dbname: str | None = None, dsn: str | None = None):
     """Create a connection to the database.
 
     The connection parameters are resolved in the following order:
     1. ``dsn`` argument or ``DATABASE_URL`` environment variable.
     2. PostgreSQL parameters from environment variables.
-=======
-def get_db_connection(dbname=None):
-    """
-    Create a connection to the PostgreSQL database
-
-    Returns:
-        psycopg2.connection: Connection to the PostgreSQL database
->>>>>>> c3bbaa6d
     """
 
     dsn = dsn or os.getenv("DATABASE_URL")
